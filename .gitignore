--- conflicted
+++ resolved
@@ -127,14 +127,10 @@
 dmypy.json
 
 # Pyre type checker
-<<<<<<< HEAD
-.pyre/
-=======
 .pyre/
 
 # vscode
 .vscode/
 
 #ml logfiles
-logs*/
->>>>>>> 216e9955
+logs*/
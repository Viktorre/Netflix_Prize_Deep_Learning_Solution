--- conflicted
+++ resolved
@@ -1,10 +1,6 @@
-<<<<<<< HEAD
-from typing import Dict
-=======
 import json
 import os
-from typing import Union
->>>>>>> 51e3f7b7
+from typing import Union, Dict
 import tensorflow as tf
 from tensorboard.plugins.hparams import api as hp
 import datetime
@@ -95,31 +91,12 @@
 
 
 def main() -> None:
-<<<<<<< HEAD
-    drive_links = {
-        "short_main_file":
-        "https://drive.google.com/file/d/1HAy11Oa03iMbKVbNhIN8JAp576U-py_T/view?usp=sharing",
-        "movie_info_csv":
-        "https://drive.google.com/file/d/1--R03vOj24Tnc4hOJxdEKkqu5q_yIiH8/view?usp=sharing"
-    }
-    rating_data = parse_format_and_join_data(drive_links)
-    print(rating_data.info())
-    print(rating_data.head())
-
-    rating_data = rating_data.dropna()
-    rating_data = rating_data.astype({
-        'movie_id': 'int64',
-        'customer_id': 'int64',
-        "rating": "int64"
-    })
+    load_dotenv('.env.md')
+    rating_data = parse_and_join_data()
+    show_dataframe(rating_data)
     model_input_data = scale_and_split_data_into_x_train_etc(rating_data,
                                                              y_col="rating",
                                                              x_cols=["year"])
-=======
-    load_dotenv('.env.md')
-    rating_data = parse_and_join_data()
-    show_dataframe(rating_data)
->>>>>>> 51e3f7b7
 
 
 if __name__ == "__main__":
